--- conflicted
+++ resolved
@@ -57,10 +57,6 @@
     testset: CIFAR10,
     num_clients: int,
     seed: int,
-<<<<<<< HEAD
-=======
-    lda_alpha: float,
->>>>>>> 9cc61faf
     balance: bool,
     lda_alpha: float = 1,
 ) -> tuple[list[Subset] | list[ConcatDataset] | tuple[XYList, np.ndarray], CIFAR10]:
